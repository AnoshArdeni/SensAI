<<<<<<< HEAD
from fastapi import FastAPI, HTTPException
from fastapi.middleware.cors import CORSMiddleware
=======
from fastapi import FastAPI, HTTPException, Depends
>>>>>>> bdd48d37
from pydantic import BaseModel
from dotenv import load_dotenv
import os
import json
<<<<<<< HEAD
import sys
from hint_generator import HintGenerator
=======
<<<<<<< Updated upstream
import traceback
import sys
=======
from typing import Optional, List
from datetime import datetime
>>>>>>> Stashed changes
>>>>>>> bdd48d37

# Load environment variables from .env file
load_dotenv()

# Initialize FastAPI app
app = FastAPI(title="SensAI Code Learning Assistant")

# Add CORS middleware to allow requests from the extension
app.add_middleware(
    CORSMiddleware,
    allow_origins=["https://leetcode.com", "https://*.leetcode.com"],
    allow_credentials=True,
    allow_methods=["GET", "POST"],
    allow_headers=["*"],
)

# Initialize HintGenerator for the Claude + GPT pipeline
try:
    hint_generator = HintGenerator()
except Exception as e:
<<<<<<< HEAD
    print(f"Error: HintGenerator initialization failed: {e}")
    print("Make sure CLAUDE_API_KEY and OPENAI_API_KEY are set in .env file.")
    sys.exit(1)

class ProcessRequest(BaseModel):
    problem: dict  # Contains title, description, code from extension
    mode: str  # "code" or "hint"
    use_evaluation: bool = False  # Whether to use GPT evaluation (default: False for speed)
    max_retries: int = None  # Override default retry count (None = use default based on use_evaluation)

@app.post("/process")
async def process_request(request: ProcessRequest):
=======
    error_msg = f"""
Error initializing Gemini API:
Error type: {type(e).__name__}
Error message: {str(e)}
Full traceback:
{traceback.format_exc()}
Please check:
1. Your API key is correct
2. You have access to the gemini-2.5-flash model
3. Your internet connection is working
"""
    print(error_msg)
    raise RuntimeError(error_msg)

# System prompts for different modes
CODE_SYSTEM_PROMPT = """System: You are Gemini, an expert AI coding assistant.
When given a JSON with:
- "problem_name": the LeetCode title
- "code_so_far": the user's partial code
- "language": the programming language to use

Respond with exactly one JSON object:
  • Key: "next_code"
  • Value: the minimal {language} snippet to advance the solution, including a brief inline comment explaining what it does

Do NOT:
  • Echo or restate the problem_name
  • Provide full function definitions
  • Include explanations beyond the inline comment
  • Use markdown fences or extra JSON keys"""

HINT_SYSTEM_PROMPT = """System: You are Gemini, a senior engineer mentor.
When given a JSON with:
- "problem_name": the LeetCode title
- "code_so_far": the user's partial code
- "language": the programming language being used

Respond with exactly one JSON object:
  • Key: "hint"
  • Value: a concise, plain-English next step tailored to correct or advance their implementation

Do NOT:
  • Echo or restate the problem_name or code content
  • Include any code blocks
  • Provide lengthy tutorials—only the immediate next action"""

# Initialize FastAPI app
app = FastAPI(title="Code Learning Assistant")

class AssistRequest(BaseModel):
    problem_name: str
    code_so_far: str = ""
    language: str = "python"
    mode: str  # "next_code" or "hint"
    user_id: Optional[str] = None

class UserProgress(BaseModel):
    user_id: str
    problem_id: str
    problem_title: str
    problem_url: str
    completed: bool = False
    attempts: int = 0
    hints_used: int = 0
    time_spent: int = 0
    last_attempted: Optional[datetime] = None
    completed_at: Optional[datetime] = None

class UserStats(BaseModel):
    user_id: str
    total_problems_attempted: int
    total_problems_completed: int
    total_hints_used: int
    total_time_spent: int

@app.post("/api/assist")
async def get_assistance(request: AssistRequest):
>>>>>>> bdd48d37
    """
    Main endpoint called by the extension.
    Uses Claude + GPT pipeline with evaluation and retry logic.
    """
    try:
        # Extract data from extension request
        problem_name = request.problem.get('title', 'Unknown Problem')
        code_so_far = request.problem.get('code', '')
        language = "python"  # Default to Python for now
        
        # Convert extension mode to generator mode
        if request.mode == "code":
            gen_mode = "next_code"
        elif request.mode == "hint":
            gen_mode = "hint"
        else:
            raise HTTPException(status_code=400, detail="Mode must be 'code' or 'hint'")
        
        # Determine retry count: explicit override, or default based on evaluation setting
        if request.max_retries is not None:
            retry_count = request.max_retries
        else:
            retry_count = 2 if request.use_evaluation else 0
        
        result = hint_generator.generate_and_evaluate(
            problem_name=problem_name,
            code_so_far=code_so_far,
            language=language,
            mode=gen_mode,
            threshold=3.0,  # Retry if score < 3.0
            max_retries=retry_count,
            use_evaluation=request.use_evaluation
        )
        
        if result['success'] and result['final_response']:
            
            # Parse the final response to extract just the content
            final_response = result['final_response']
            
            # Try to parse JSON and extract the relevant field
            try:
                response_json = json.loads(final_response)
                if gen_mode == "hint" and "hint" in response_json:
                    final_content = response_json["hint"]
                elif gen_mode == "next_code" and "next_code" in response_json:
                    final_content = response_json["next_code"]
                else:
                    final_content = final_response
            except json.JSONDecodeError:
                # If not JSON, use the response as-is
                final_content = final_response
            
            pipeline_desc = "Claude only" if not request.use_evaluation else "Claude + GPT with evaluation"
            
            # Build response with optional detailed evaluation
            response_data = {
                "success": True,
                "response": final_content,
                "final_parsed": result.get('final_parsed'),  # Include parsed JSON
                "evaluation_score": result['final_evaluation'].get('overall_score', result['final_evaluation'].get('score', 0)) if result['final_evaluation'] else None,
                "attempts": len(result['attempts']),
                "pipeline": pipeline_desc
            }
            
            # Only include detailed evaluation if evaluation was actually performed
            if request.use_evaluation and result.get('final_evaluation'):
                response_data["detailed_evaluation"] = result['final_evaluation']
            
            return response_data
        else:
            # Provide detailed error information from attempts
            error_details = []
            for attempt in result['attempts']:
                claude_error = attempt['claude_result'].get('error')
                gpt_error = attempt['gpt_evaluation'].get('error') if attempt['gpt_evaluation'] else None
                
                if claude_error:
                    error_details.append(f"Claude: {claude_error}")
                if gpt_error:
                    error_details.append(f"Evaluation: {gpt_error}")
            
            detailed_error = "; ".join(error_details) if error_details else "Unknown failure"
            
            raise HTTPException(
                status_code=500,
                detail=f"Failed to generate satisfactory response. Details: {detailed_error}"
            )
        
    except Exception as e:
        error_msg = f"Error processing request: {str(e)}"
        raise HTTPException(
            status_code=500,
            detail=error_msg
        )

@app.get("/health")
async def health_check():
    return {"status": "healthy", "pipeline": "Claude + GPT"}

# User progress tracking endpoints
@app.post("/api/progress/track")
async def track_progress(progress: UserProgress):
    """
    Track user progress on a problem
    Note: In a real implementation, this would connect to Firebase or another database
    """
    try:
        # Here you would save to your database
        # For now, we'll just return success
        return {
            "success": True,
            "message": "Progress tracked successfully",
            "data": progress.dict()
        }
    except Exception as e:
        raise HTTPException(status_code=500, detail=f"Failed to track progress: {e}")

@app.get("/api/progress/{user_id}")
async def get_user_progress(user_id: str):
    """
    Get all progress for a specific user
    """
    try:
        # Here you would fetch from your database
        # For now, return mock data
        mock_progress = [
            {
                "problem_id": "two-sum",
                "problem_title": "Two Sum",
                "completed": True,
                "attempts": 2,
                "hints_used": 1,
                "last_attempted": datetime.now().isoformat()
            }
        ]
        
        return {
            "success": True,
            "progress": mock_progress
        }
    except Exception as e:
        raise HTTPException(status_code=500, detail=f"Failed to get progress: {e}")

@app.get("/api/stats/{user_id}")
async def get_user_stats(user_id: str):
    """
    Get user statistics
    """
    try:
        # Here you would calculate from your database
        mock_stats = {
            "total_problems_attempted": 5,
            "total_problems_completed": 3,
            "total_hints_used": 7,
            "total_time_spent": 3600  # in seconds
        }
        
        return {
            "success": True,
            "stats": mock_stats
        }
    except Exception as e:
        raise HTTPException(status_code=500, detail=f"Failed to get stats: {e}")

if __name__ == "__main__":
    import uvicorn
    uvicorn.run(app, host="0.0.0.0", port=8000) <|MERGE_RESOLUTION|>--- conflicted
+++ resolved
@@ -1,25 +1,14 @@
-<<<<<<< HEAD
-from fastapi import FastAPI, HTTPException
 from fastapi.middleware.cors import CORSMiddleware
-=======
 from fastapi import FastAPI, HTTPException, Depends
->>>>>>> bdd48d37
 from pydantic import BaseModel
 from dotenv import load_dotenv
 import os
 import json
-<<<<<<< HEAD
 import sys
 from hint_generator import HintGenerator
-=======
-<<<<<<< Updated upstream
 import traceback
-import sys
-=======
 from typing import Optional, List
 from datetime import datetime
->>>>>>> Stashed changes
->>>>>>> bdd48d37
 
 # Load environment variables from .env file
 load_dotenv()
@@ -40,7 +29,6 @@
 try:
     hint_generator = HintGenerator()
 except Exception as e:
-<<<<<<< HEAD
     print(f"Error: HintGenerator initialization failed: {e}")
     print("Make sure CLAUDE_API_KEY and OPENAI_API_KEY are set in .env file.")
     sys.exit(1)
@@ -50,64 +38,6 @@
     mode: str  # "code" or "hint"
     use_evaluation: bool = False  # Whether to use GPT evaluation (default: False for speed)
     max_retries: int = None  # Override default retry count (None = use default based on use_evaluation)
-
-@app.post("/process")
-async def process_request(request: ProcessRequest):
-=======
-    error_msg = f"""
-Error initializing Gemini API:
-Error type: {type(e).__name__}
-Error message: {str(e)}
-Full traceback:
-{traceback.format_exc()}
-Please check:
-1. Your API key is correct
-2. You have access to the gemini-2.5-flash model
-3. Your internet connection is working
-"""
-    print(error_msg)
-    raise RuntimeError(error_msg)
-
-# System prompts for different modes
-CODE_SYSTEM_PROMPT = """System: You are Gemini, an expert AI coding assistant.
-When given a JSON with:
-- "problem_name": the LeetCode title
-- "code_so_far": the user's partial code
-- "language": the programming language to use
-
-Respond with exactly one JSON object:
-  • Key: "next_code"
-  • Value: the minimal {language} snippet to advance the solution, including a brief inline comment explaining what it does
-
-Do NOT:
-  • Echo or restate the problem_name
-  • Provide full function definitions
-  • Include explanations beyond the inline comment
-  • Use markdown fences or extra JSON keys"""
-
-HINT_SYSTEM_PROMPT = """System: You are Gemini, a senior engineer mentor.
-When given a JSON with:
-- "problem_name": the LeetCode title
-- "code_so_far": the user's partial code
-- "language": the programming language being used
-
-Respond with exactly one JSON object:
-  • Key: "hint"
-  • Value: a concise, plain-English next step tailored to correct or advance their implementation
-
-Do NOT:
-  • Echo or restate the problem_name or code content
-  • Include any code blocks
-  • Provide lengthy tutorials—only the immediate next action"""
-
-# Initialize FastAPI app
-app = FastAPI(title="Code Learning Assistant")
-
-class AssistRequest(BaseModel):
-    problem_name: str
-    code_so_far: str = ""
-    language: str = "python"
-    mode: str  # "next_code" or "hint"
     user_id: Optional[str] = None
 
 class UserProgress(BaseModel):
@@ -129,9 +59,8 @@
     total_hints_used: int
     total_time_spent: int
 
-@app.post("/api/assist")
-async def get_assistance(request: AssistRequest):
->>>>>>> bdd48d37
+@app.post("/process")
+async def process_request(request: ProcessRequest):
     """
     Main endpoint called by the extension.
     Uses Claude + GPT pipeline with evaluation and retry logic.
@@ -226,7 +155,6 @@
             status_code=500,
             detail=error_msg
         )
-
 @app.get("/health")
 async def health_check():
     return {"status": "healthy", "pipeline": "Claude + GPT"}
